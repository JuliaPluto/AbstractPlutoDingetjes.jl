--- conflicted
+++ resolved
@@ -332,13 +332,8 @@
 AbstractPlutoDingetjes.Display.published_to_js(x)
 ```
 
-<<<<<<< HEAD
 Make the object `x` available to the JS runtime of this cell, to be rendered
 inside a `<script>` element. This system uses Pluto's optimized data transfer (probably with MsgPack and WebSocket),
-=======
-Make the object `x` available to the JS runtime of this cell. 
-This system uses Pluto's optimized data transfer,
->>>>>>> 9b869339
 which is much more efficient for large amounts of data, including lossless
 transfer for `Vector{UInt8}` and `Vector{Float64}` (see the table below),
 and a global cache to avoid transmitting the same object twice.
